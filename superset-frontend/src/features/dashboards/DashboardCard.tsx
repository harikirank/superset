--- conflicted
+++ resolved
@@ -36,11 +36,7 @@
 import { Menu } from 'src/components/Menu';
 import { Icons } from 'src/components/Icons';
 import { Dashboard } from 'src/views/CRUD/types';
-<<<<<<< HEAD
-=======
-import { Button } from 'src/components';
 import { assetUrl } from 'src/utils/assetUrl';
->>>>>>> 347c1740
 
 interface DashboardCardProps {
   isChart?: boolean;
