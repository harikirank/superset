--- conflicted
+++ resolved
@@ -76,12 +76,9 @@
       .delete-button {
         margin-left: ${theme.sizeUnit * 2}px;
         padding-top: ${theme.sizeUnit}px;
-<<<<<<< HEAD
-=======
       }
       .anticon {
         margin-left: ${theme.sizeUnit}px;
->>>>>>> dbc7db98
       }
     }
 
