--- conflicted
+++ resolved
@@ -559,18 +559,15 @@
     # If on, you'll want to add "https://avatars.slack-edge.com" to the list of allowed
     # domains in your TALISMAN_CONFIG
     "SLACK_ENABLE_AVATARS": False,
-<<<<<<< HEAD
     # Adds a switch to the navbar to enable/disable the dark theme
     # This is used for development to expose what is dynamic (css-in-js) vs
     # what is managed by `.less` files.
     "DARK_THEME_SWITCH": False,
-=======
     # Allow users to optionally specify date formats in email subjects, which will be parsed if enabled. # noqa: E501
     "DATE_FORMAT_IN_EMAIL_SUBJECT": False,
     # Allow metrics and columns to be grouped into (potentially nested) folders in the
     # chart builder
     "DATASET_FOLDERS": False,
->>>>>>> 347c1740
 }
 
 # ------------------------------
